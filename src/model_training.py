--- conflicted
+++ resolved
@@ -127,13 +127,8 @@
 
 num_epochs = 20
 for epoch in range(num_epochs):
-<<<<<<< HEAD
-    model.train()  # Set the model to training mode
-    epoch_loss = 0  # Initialize epoch loss
-=======
     mlp_model.train()  # Set model to training mode
     epoch_loss = 0
->>>>>>> bd98fe13
     for batch_X, batch_y in train_loader:
         optimizer.zero_grad()  # Clear gradients
         outputs = mlp_model(batch_X)  # Forward pass
@@ -144,11 +139,7 @@
     print(f"Epoch {epoch + 1}/{num_epochs}, Loss: {epoch_loss / len(train_loader):.4f}")
 
 # Evaluate the MLP model on the test set
-<<<<<<< HEAD
-model.eval()  # Set the model to evaluation mode
-=======
 mlp_model.eval()  # Set model to evaluation mode
->>>>>>> bd98fe13
 with torch.no_grad():
     outputs = mlp_model(X_test_tensor)
     _, predicted = torch.max(outputs, 1)  # Get predicted class labels
